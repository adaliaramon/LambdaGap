--- conflicted
+++ resolved
@@ -18,19 +18,12 @@
 Dataset::Dataset(const char* data_filename, const char* init_score_filename,
   const IOConfig& io_config, const PredictFunction& predict_fun)
   :data_filename_(data_filename), random_(io_config.data_random_seed),
-<<<<<<< HEAD
   max_bin_(io_config.max_bin), is_enable_sparse_(io_config.is_enable_sparse), 
   predict_fun_(predict_fun), bin_construct_sample_cnt_(io_config.bin_construct_sample_cnt) {
+  num_class_ = io_config.num_class;
   if (io_config.enable_load_from_binary_file) {
     CheckCanLoadFromBin();
   }
-=======
-  max_bin_(io_config.max_bin), is_enable_sparse_(io_config.is_enable_sparse), predict_fun_(predict_fun) {
-
-  num_class_ = io_config.num_class;
-
-  CheckCanLoadFromBin();
->>>>>>> 5172b533
   if (is_loading_from_binfile_ && predict_fun != nullptr) {
     Log::Info("Cannot initialize prediction by using a binary file, using text file instead");
     is_loading_from_binfile_ = false;
@@ -174,7 +167,7 @@
   :data_filename_(""), random_(io_config.data_random_seed),
   max_bin_(io_config.max_bin), is_enable_sparse_(io_config.is_enable_sparse),
   predict_fun_(predict_fun), bin_construct_sample_cnt_(io_config.bin_construct_sample_cnt) {
-
+  num_class_ = io_config.num_class;
   parser_ = nullptr;
   text_reader_ = nullptr;
 }
@@ -297,7 +290,7 @@
   num_data_ = num_data;
   global_num_data_ = num_data_;
   // initialize label
-  metadata_.Init(num_data_, -1, -1);
+  metadata_.Init(num_data_, num_class_, -1, -1);
   // free old memory
   for (auto& feature : features_) {
     delete feature;
@@ -758,13 +751,8 @@
   }
 }
 
-<<<<<<< HEAD
 void Dataset::SaveBinaryFile(const char* bin_filename) {
   
-=======
-void Dataset::SaveBinaryFile() {
-  // if is loaded from binary file, not need to save
->>>>>>> 5172b533
   if (!is_loading_from_binfile_) {
     // if not pass a filename, just append ".bin" of original file
     if (bin_filename == nullptr || bin_filename[0] == '\0') {
@@ -779,11 +767,7 @@
     file = fopen(bin_filename, "wb");
     #endif
     if (file == NULL) {
-<<<<<<< HEAD
       Log::Fatal("Cannot write binary data to %s ", bin_filename);
-=======
-      Log::Fatal("Could not write binary data to %s", bin_filename.c_str());
->>>>>>> 5172b533
     }
 
     Log::Info("Saving data to binary file %s", data_filename_);
@@ -864,11 +848,7 @@
   #endif
 
   if (file == NULL) {
-<<<<<<< HEAD
     Log::Fatal("Cannot read binary data from %s", bin_filename);
-=======
-    Log::Fatal("Could not read binary data from %s", bin_filename.c_str());
->>>>>>> 5172b533
   }
 
   // buffer to read binary file
